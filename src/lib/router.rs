--- conflicted
+++ resolved
@@ -9,11 +9,7 @@
 use tower_http::services::ServeDir;
 
 use crate::{
-<<<<<<< HEAD
-    api::{api_completion, api_messages, api_submit, api_version, api_get_cookies},
-=======
-    api::{api_auth, api_completion, api_messages, api_submit, api_version},
->>>>>>> 92588ac8
+    api::{ api_auth, api_completion, api_messages, api_submit, api_version, api_get_cookies},
     state::ClientState,
 };
 
@@ -32,13 +28,8 @@
             .route("/v1", options(api_options))
             .route("/v1/messages", post(api_messages))
             .route("/api/submit", post(api_submit))
-<<<<<<< HEAD
             .route("/api/get_cookies", get(api_get_cookies))
-            .route("/api/version", get(api_version));
-=======
-            .route("/api/version", get(api_version))
             .route("/api/auth", get(api_auth));
->>>>>>> 92588ac8
         let r = if state.config.enable_oai {
             r.route("/v1/chat/completions", post(api_completion))
         } else {
